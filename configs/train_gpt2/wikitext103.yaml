--- conflicted
+++ resolved
@@ -7,7 +7,7 @@
   project_name: 'gpt2_124m_wikitext-103'
   enable_wandb: true
   enable_summaries: true
-<<<<<<< HEAD
+
   run_name: 'gpt124m_wikitext103_byte_bloat16'  # select random name
   run_description: 'GPT124M WikiText-103 using byte tokenizer and bfloat16 with 4X context length and steps'
 
@@ -21,16 +21,6 @@
   module: 'nanugpt.tokenizers.byte_tokenizer.get_tokenizer_factory'
   module_kwargs:
     encoding_name: 'utf-8'
-=======
-  run_name: 'gpt124m_wikitext103_tiktoken_bloat16'  # select random name
-  run_description: 'GPT124M WikiText-103 using gpt2 tokenizer and bfloat16'
-
-data:
-  module_kwargs:
-    tokenized_train_path: '$DATA_ROOT/tokenized/wikitext-103-raw-v1/tiktoken/train.bin'
-    tokenized_val_path: '$DATA_ROOT/tokenized/wikitext-103-raw-v1/tiktoken/validation.bin'
-    tokenized_test_path: '$DATA_ROOT/tokenized/wikitext-103-raw-v1/tiktoken/test.bin'
->>>>>>> 19e2632b
 
 model:
   module: 'nanugpt.models.nanogpt.get_model'
@@ -41,15 +31,9 @@
     context_length: 4096
 
 training:
-<<<<<<< HEAD
-  train_batch_size: 64
+  train_batch_size: 32
   num_steps: 12000000
-  gradient_accumulation_steps: 8
-=======
-  train_batch_size: 32
-  num_steps: 300000
   gradient_accumulation_steps: 16
->>>>>>> 19e2632b
   adj_grad_acc_gpu_count: true # adjust gradient accumulation steps for number of GPUs
 
 optimizer:
